--- conflicted
+++ resolved
@@ -17,80 +17,13 @@
  */
 package org.restheart;
 
-<<<<<<< HEAD
-import com.mongodb.MongoClient;
 import static com.sun.akuma.CLibrary.LIBC;
 import static io.undertow.Handlers.path;
 import static io.undertow.Handlers.resource;
-import io.undertow.Undertow;
-import io.undertow.Undertow.Builder;
-=======
-import static com.sun.akuma.CLibrary.LIBC;
-import static io.undertow.Handlers.path;
-import static io.undertow.Handlers.resource;
-import static org.fusesource.jansi.Ansi.ansi;
-import static org.fusesource.jansi.Ansi.Color.GREEN;
-import static org.fusesource.jansi.Ansi.Color.RED;
-import static org.restheart.Configuration.RESTHEART_VERSION;
-
-import java.io.File;
-import java.io.FileInputStream;
-import java.io.FileNotFoundException;
-import java.io.IOException;
-import java.net.URISyntaxException;
-import java.net.URL;
-import java.nio.file.FileSystems;
-import java.nio.file.Files;
-import java.nio.file.Path;
-import java.nio.file.Paths;
-import java.security.KeyManagementException;
-import java.security.KeyStore;
-import java.security.KeyStoreException;
-import java.security.NoSuchAlgorithmException;
-import java.security.UnrecoverableKeyException;
-import java.security.cert.CertificateException;
-import java.util.HashMap;
-import java.util.Map;
-
-import javax.net.ssl.KeyManagerFactory;
-import javax.net.ssl.SSLContext;
-import javax.net.ssl.TrustManagerFactory;
-
-import org.restheart.db.MongoDBClientSingleton;
-import org.restheart.handlers.ErrorHandler;
-import org.restheart.handlers.GzipEncodingHandler;
-import org.restheart.handlers.OptionsHandler;
-import org.restheart.handlers.PipedHttpHandler;
-import org.restheart.handlers.PipedWrappingHandler;
-import org.restheart.handlers.RequestContext;
-import org.restheart.handlers.RequestDispacherHandler;
-import org.restheart.handlers.RequestLoggerHandler;
-import org.restheart.handlers.applicationlogic.ApplicationLogicHandler;
-import org.restheart.handlers.injectors.AccountInjectorHandler;
-import org.restheart.handlers.injectors.BodyInjectorHandler;
-import org.restheart.handlers.injectors.CollectionPropsInjectorHandler;
-import org.restheart.handlers.injectors.DbPropsInjectorHandler;
-import org.restheart.handlers.injectors.LocalCachesSingleton;
-import org.restheart.handlers.injectors.RequestContextInjectorHandler;
-import org.restheart.security.AccessManager;
-import org.restheart.security.FullAccessManager;
-import org.restheart.security.handlers.AuthTokenHandler;
-import org.restheart.security.handlers.CORSHandler;
-import org.restheart.security.handlers.SecurityHandlerDispacher;
-import org.restheart.utils.FileUtils;
-import org.restheart.utils.LoggingInitializer;
-import org.restheart.utils.OSChecker;
-import org.restheart.utils.RHDaemon;
-import org.restheart.utils.ResourcesExtractor;
-import org.slf4j.Logger;
-import org.slf4j.LoggerFactory;
-
 import com.mongodb.MongoClient;
-
 import io.undertow.Undertow;
 import io.undertow.Undertow.Builder;
 import io.undertow.security.api.AuthenticationMechanism;
->>>>>>> 38fcf24a
 import io.undertow.security.idm.IdentityManager;
 import io.undertow.server.handlers.AllowedMethodsHandler;
 import io.undertow.server.handlers.BlockingHandler;
@@ -102,7 +35,6 @@
 import io.undertow.server.handlers.resource.FileResourceManager;
 import io.undertow.server.handlers.resource.ResourceHandler;
 import io.undertow.util.HttpString;
-<<<<<<< HEAD
 import java.io.File;
 import java.io.FileInputStream;
 import java.io.FileNotFoundException;
@@ -146,6 +78,7 @@
 import org.restheart.handlers.injectors.LocalCachesSingleton;
 import org.restheart.handlers.injectors.RequestContextInjectorHandler;
 import org.restheart.security.AccessManager;
+import org.restheart.security.AuthenticationMechanismFactory;
 import org.restheart.security.FullAccessManager;
 import org.restheart.security.handlers.AuthTokenHandler;
 import org.restheart.security.handlers.CORSHandler;
@@ -157,8 +90,6 @@
 import org.restheart.utils.ResourcesExtractor;
 import org.slf4j.Logger;
 import org.slf4j.LoggerFactory;
-=======
->>>>>>> 38fcf24a
 
 /**
  *
@@ -194,17 +125,10 @@
             // read configuration silently, to avoid logging before initializing the logger
             configuration = FileUtils.getConfiguration(args, true);
         } catch (ConfigurationException ex) {
-<<<<<<< HEAD
             LOGGER.info(STARTING
                     + ansi().fg(RED).bold().a(RESTHEART).reset().toString()
                     + INSTANCE
                     + ansi().fg(RED).bold().a(UNDEFINED).reset().toString());
-=======
-            LOGGER.info("Starting (Modified) "
-                    + ansi().fg(RED).bold().a("RESTHeart").reset().toString()
-                    + " instance "
-                    + ansi().fg(RED).bold().a("undefined").reset().toString());
->>>>>>> 38fcf24a
 
             if (RESTHEART_VERSION != null) {
                 LOGGER.info(VERSION, RESTHEART_VERSION);
@@ -420,15 +344,9 @@
     private static void startServer(boolean fork) {
         String instanceName = getInstanceName();
 
-<<<<<<< HEAD
         LOGGER.info(STARTING
                 + ansi().fg(RED).bold().a(RESTHEART).reset().toString()
                 + INSTANCE
-=======
-        LOGGER.info("Starting  (Modified) "
-                + ansi().fg(RED).bold().a("RESTHeart").reset().toString()
-                + " instance "
->>>>>>> 38fcf24a
                 + ansi().fg(RED).bold().a(instanceName).reset().toString());
 
         if (RESTHEART_VERSION != null) {
@@ -588,10 +506,11 @@
         }
 
         final IdentityManager identityManager = loadIdentityManager();
+
+        final AccessManager accessManager = loadAccessManager();
         
-        final AuthenticationMechanism authenticationMechanism = loadAuthenticationMechanism(identityManager); 
-
-        final AccessManager accessManager = loadAccessManager();
+        final AuthenticationMechanism authenticationMechanism = loadAuthenticationMechanism(identityManager);
+
 
         if (configuration.isAuthTokenEnabled()) {
             LOGGER.info("Token based authentication enabled with token TTL {} minutes", configuration.getAuthTokenTtl());
@@ -691,26 +610,27 @@
     /**
      * loadAuthenticationMechanism
      *
-     * @return the IdentityManager
+     * @return the AuthenticationMechanism
      */
     private static AuthenticationMechanism loadAuthenticationMechanism(final IdentityManager identityManager) {
-    	AuthenticationMechanism authMechanism = null;
-        if (configuration.getAuthMechanism() == null) {
-            LOGGER.info("***** No AuthenticationMechanism specified. Default will be used.");
+        AuthenticationMechanism authMechanism = null;
+        if (configuration.getAuthMechanism() != null) {
+            try {
+                AuthenticationMechanismFactory am = (AuthenticationMechanismFactory) Class.forName(configuration.getAuthMechanism())
+                        .getConstructor()
+                        .newInstance();
+                
+                authMechanism = am.build(configuration.getAuthMechanismArgs(), identityManager);
+                LOGGER.info("Authentication Mechanism {} enabled", configuration.getAuthMechanism());
+            } catch (Exception ex) {
+                logErrorAndExit("Error configuring Authentication Mechanism implementation " + configuration.getAuthMechanism(), ex, false, -3);
+            }
         } else {
-            try {
-                Object idm = Class.forName(configuration.getAuthMechanism())
-                        .getConstructor(Map.class, IdentityManager.class)
-                        .newInstance(configuration.getAuthMechanismArgs(), identityManager);
-                authMechanism = (AuthenticationMechanism) idm;
-                LOGGER.debug("AuthenticationMechanism set to : {}", configuration.getAuthMechanism());
-            } catch (Exception ex) {
-                logErrorAndExit("Error configuring AuthenticationMechanism implementation " + configuration.getAuthMechanism(), ex, false, -3);
-            }
+            LOGGER.info("Authentication Mechanism io.undertow.security.impl.BasicAuthenticationMechanism enabled");
         }
         return authMechanism;
     }
-    
+
     /**
      * loadIdentityManager
      *
@@ -726,6 +646,8 @@
                         .getConstructor(Map.class)
                         .newInstance(configuration.getIdmArgs());
                 identityManager = (IdentityManager) idm;
+                
+                LOGGER.info("Identity Manager {} enabled", configuration.getIdmImpl());
             } catch (ClassNotFoundException
                     | IllegalAccessException
                     | IllegalArgumentException
@@ -755,6 +677,8 @@
                 Object am = Class.forName(configuration.getAmImpl())
                         .getConstructor(Map.class)
                         .newInstance(configuration.getAmArgs());
+                
+                LOGGER.info("Access Manager {} enabled", configuration.getAmImpl());
                 accessManager = (AccessManager) am;
             } catch (ClassNotFoundException
                     | IllegalAccessException
@@ -763,7 +687,7 @@
                     | NoSuchMethodException
                     | SecurityException
                     | InvocationTargetException ex) {
-                logErrorAndExit("Error configuring acess manager implementation " + configuration.getAmImpl(), ex, false, -3);
+                logErrorAndExit("Error configuring Access Manager implementation " + configuration.getAmImpl(), ex, false, -3);
             }
         }
         return accessManager;
@@ -807,13 +731,7 @@
      * @param accessManager
      * @return a GracefulShutdownHandler
      */
-<<<<<<< HEAD
-    private static GracefulShutdownHandler getHandlersPipe(
-            final IdentityManager identityManager,
-            final AccessManager accessManager) {
-=======
     private static GracefulShutdownHandler getHandlersPipe(final AuthenticationMechanism authenticationMechanism, final IdentityManager identityManager, final AccessManager accessManager) {
->>>>>>> 38fcf24a
         PipedHttpHandler coreHandlerChain
                 = new AccountInjectorHandler(
                         new DbPropsInjectorHandler(
@@ -895,7 +813,7 @@
      *
      * @param conf
      * @param paths
-     * @param authenticationMechanism 
+     * @param authenticationMechanism
      * @param identityManager
      * @param accessManager
      */
@@ -1017,7 +935,7 @@
      *
      * @param conf
      * @param paths
-     * @param authenticationMechanism 
+     * @param authenticationMechanism
      * @param identityManager
      * @param accessManager
      */
