--- conflicted
+++ resolved
@@ -391,13 +391,8 @@
         /**
          * sorts large q-values first, smaller ones later
          */
-<<<<<<< HEAD
         static class AcceptHeaderEntryComparator
-                implements Comparator<AcceptHeaderEntry> {
-=======
-        static class AcceptHeaderEntryComparator implements Comparator<AcceptHeaderEntry>, Serializable {
->>>>>>> 66eca108
-
+                implements Comparator<AcceptHeaderEntry>, Serializable {
             @Override
             public int compare(AcceptHeaderEntry one, AcceptHeaderEntry two) {
                 return Double.compare(two.qValue, one.qValue);
