/*
 * RESTHeart - the data REST API server
 * Copyright (C) 2014 - 2015 SoftInstigate Srl
 * 
 * This program is free software: you can redistribute it and/or modify
 * it under the terms of the GNU Affero General Public License as
 * published by the Free Software Foundation, either version 3 of the
 * License, or (at your option) any later version.
 * 
 * This program is distributed in the hope that it will be useful,
 * but WITHOUT ANY WARRANTY; without even the implied warranty of
 * MERCHANTABILITY or FITNESS FOR A PARTICULAR PURPOSE.  See the
 * GNU Affero General Public License for more details.
 * 
 * You should have received a copy of the GNU Affero General Public License
 * along with this program.  If not, see <http://www.gnu.org/licenses/>.
 */
package org.restheart.handlers.indexes;

import com.mongodb.DBObject;
import org.restheart.Configuration;
import org.restheart.hal.Link;
import org.restheart.hal.Representation;
import static org.restheart.hal.Representation.HAL_JSON_MEDIA_TYPE;
import org.restheart.handlers.IllegalQueryParamenterException;
import org.restheart.handlers.RequestContext;
import org.restheart.utils.URLUtils;
import io.undertow.server.HttpServerExchange;
import io.undertow.util.Headers;
import java.util.List;
import org.bson.types.ObjectId;
import org.slf4j.LoggerFactory;
import org.slf4j.Logger;

/**
 *
 * @author Andrea Di Cesare <andrea@softinstigate.com>
 */
public class IndexesRepresentationFactory {

    private static final Logger logger = LoggerFactory.getLogger(IndexesRepresentationFactory.class);

    /**
     *
     * @param exchange
     * @param context
     * @param embeddedData
     * @param size
     * @throws IllegalQueryParamenterException
     */
    static public void sendHal(HttpServerExchange exchange, RequestContext context, List<DBObject> embeddedData, long size)
            throws IllegalQueryParamenterException {
<<<<<<< HEAD
        String requestPath = URLUtils.removeTrailingSlashes(context.getMappedRequestUri());
        String queryString = exchange.getQueryString() == null || exchange.getQueryString().isEmpty() ? "" : "?" + URLUtils.decodeQueryString(exchange.getQueryString());
=======
        String requestPath = URLUtilis.removeTrailingSlashes(context.getMappedRequestUri());
        String queryString = exchange.getQueryString() == null || exchange.getQueryString().isEmpty() 
                ? "" 
                : "?" + URLUtilis.decodeQueryString(exchange.getQueryString());
>>>>>>> 01d403a5

        Representation rep = new Representation(requestPath + queryString);

        rep.addProperty("_type", context.getType().name());

        if (size >= 0) {
            rep.addProperty("_size", size);
        }

        if (embeddedData != null) {
            long count = embeddedData.stream()
                    .filter((props) -> props.keySet().stream()
                            .anyMatch((k) -> k.equals("id") || k.equals("_id")))
                    .count();

            rep.addProperty("_returned", count);

            if (!embeddedData.isEmpty()) {
                embeddedDocuments(embeddedData, requestPath, rep);
            }
        }

        // link templates and curies
        if (context.isParentAccessible()) {
            // this can happen due to mongo-mounts mapped URL
            rep.addLink(new Link("rh:coll", URLUtils.getParentPath(requestPath)));
        }
        rep.addLink(new Link("rh", "curies", Configuration.RESTHEART_ONLINE_DOC_URL 
                + "/#api-indexes-{rel}", false), true);

        exchange.getResponseHeaders().put(Headers.CONTENT_TYPE, HAL_JSON_MEDIA_TYPE);
        exchange.getResponseSender().send(rep.toString());
    }

    private static void embeddedDocuments(List<DBObject> embeddedData, String requestPath, Representation rep) {
        embeddedData.stream().forEach((d) -> {
            Object _id = d.get("_id");
            
            if (_id != null && (_id instanceof String || _id instanceof ObjectId)) {
                Representation nrep = new Representation(requestPath + "/" + _id.toString());
                
                nrep.addProperty("_type", RequestContext.TYPE.INDEX.name());
                
                nrep.addProperties(d);
                
                rep.addRepresentation("rh:index", nrep);
            } else {
                logger.error("index missing string _id field", d);
            }
        });
    }
}<|MERGE_RESOLUTION|>--- conflicted
+++ resolved
@@ -50,15 +50,10 @@
      */
     static public void sendHal(HttpServerExchange exchange, RequestContext context, List<DBObject> embeddedData, long size)
             throws IllegalQueryParamenterException {
-<<<<<<< HEAD
-        String requestPath = URLUtils.removeTrailingSlashes(context.getMappedRequestUri());
-        String queryString = exchange.getQueryString() == null || exchange.getQueryString().isEmpty() ? "" : "?" + URLUtils.decodeQueryString(exchange.getQueryString());
-=======
         String requestPath = URLUtilis.removeTrailingSlashes(context.getMappedRequestUri());
         String queryString = exchange.getQueryString() == null || exchange.getQueryString().isEmpty() 
                 ? "" 
                 : "?" + URLUtilis.decodeQueryString(exchange.getQueryString());
->>>>>>> 01d403a5
 
         Representation rep = new Representation(requestPath + queryString);
 
@@ -89,6 +84,8 @@
         rep.addLink(new Link("rh", "curies", Configuration.RESTHEART_ONLINE_DOC_URL 
                 + "/#api-indexes-{rel}", false), true);
 
+        ResponseHelper.injectWarnings(rep, exchange, context);
+
         exchange.getResponseHeaders().put(Headers.CONTENT_TYPE, HAL_JSON_MEDIA_TYPE);
         exchange.getResponseSender().send(rep.toString());
     }
