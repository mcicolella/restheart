--- conflicted
+++ resolved
@@ -64,34 +64,12 @@
         }
 
         if (enabled) {
-<<<<<<< HEAD
             this.dbPropsCache = CacheFactory.createLocalLoadingCache(maxCacheSize, Cache.EXPIRE_POLICY.AFTER_WRITE, ttl, DBDAO::getDbProps);
 
             this.collectionPropsCache = CacheFactory.createLocalLoadingCache(maxCacheSize, Cache.EXPIRE_POLICY.AFTER_WRITE, ttl, (String key) -> {
                 String[] dbNameAndCollectionName = key.split(SEPARATOR);
                 return CollectionDAO.getCollectionProps(dbNameAndCollectionName[0], dbNameAndCollectionName[1]);
             });
-=======
-            this.dbPropsCache = builder.build(new CacheLoader<String, Optional<DBObject>>() {
-                final DbsDAO dbsDAO = new DbsDAO();
-
-                @Override
-                public Optional<DBObject> load(String key) throws Exception {
-                    return Optional.ofNullable(dbsDAO.getDbProps(key));
-                }
-            });
-
-            this.collectionPropsCache = builder.build(
-                    new CacheLoader<String, Optional<DBObject>>() {
-                        final CollectionDAO collectionDAO = new CollectionDAO();
-
-                        @Override
-                        public Optional<DBObject> load(String key) throws Exception {
-                            String[] dbNameAndCollectionName = key.split(SEPARATOR);
-                            return Optional.ofNullable(collectionDAO.getCollectionProps(dbNameAndCollectionName[0], dbNameAndCollectionName[1]));
-                        }
-                    });
->>>>>>> f1843778
         }
     }
 
