--- conflicted
+++ resolved
@@ -97,101 +97,7 @@
 
         AbstractAggregationOperation query = _query.get();
 
-<<<<<<< HEAD
-        if (query.getType() == AbstractAggregationOperation.TYPE.MAP_REDUCE) {
-            MapReduceIterable<BsonDocument> mrOutput;
-
-            MapReduce mapReduce = (MapReduce) query;
-            try {
-                mrOutput = getDatabase()
-                        .getCollection(context.getDBName(),
-                                context.getCollectionName())
-                        .mapReduce(
-                                mapReduce.getResolvedMap(context.getAggreationVars()),
-                                mapReduce.getResolvedReduce(context.getAggreationVars()))
-                        .filter(
-                                mapReduce.getResolvedQuery(context.getAggreationVars()))
-                        .maxTime(Bootstrapper.getConfiguration().getAggregationTimeLimit(), TimeUnit.MILLISECONDS);
-            } catch (MongoCommandException | InvalidMetadataException ex) {
-                ResponseHelper.endExchangeWithMessage(
-                        exchange,
-                        context,
-                        HttpStatus.SC_INTERNAL_SERVER_ERROR,
-                        "error executing mapReduce", ex);
-                next(exchange, context);
-                return;
-            } catch (QueryVariableNotBoundException qvnbe) {
-                ResponseHelper.endExchangeWithMessage(
-                        exchange,
-                        context,
-                        HttpStatus.SC_BAD_REQUEST,
-                        "error executing mapReduce: "
-                        + qvnbe.getMessage());
-                next(exchange, context);
-                return;
-            }
-
-            if (mrOutput == null) {
-                next(exchange, context);
-                return;
-            }
-
-            // ***** get data
-            for (BsonDocument obj : mrOutput) {
-                data.add(obj);
-            }
-
-            size = data.size();
-        } else if (query.getType()
-                == AbstractAggregationOperation.TYPE.AGGREGATION_PIPELINE) {
-            AggregateIterable<BsonDocument> agrOutput;
-
-            AggregationPipeline pipeline = (AggregationPipeline) query;
-
-            try {
-                agrOutput = getDatabase()
-                        .getCollection(
-                                context.getDBName(),
-                                context.getCollectionName())
-                        .aggregate(
-                                pipeline
-                                        .getResolvedStagesAsList(
-                                                context.getAggreationVars()))
-                        .maxTime(Bootstrapper.getConfiguration().getAggregationTimeLimit(), TimeUnit.MILLISECONDS);
-            } catch (MongoCommandException | InvalidMetadataException ex) {
-                ResponseHelper.endExchangeWithMessage(
-                        exchange,
-                        context,
-                        HttpStatus.SC_INTERNAL_SERVER_ERROR,
-                        "error executing aggreation pipeline", ex);
-                next(exchange, context);
-                return;
-            } catch (QueryVariableNotBoundException qvnbe) {
-                ResponseHelper.endExchangeWithMessage(
-                        exchange,
-                        context,
-                        HttpStatus.SC_BAD_REQUEST,
-                        "error executing aggreation pipeline: "
-                        + qvnbe.getMessage());
-                next(exchange, context);
-                return;
-            }
-
-            if (agrOutput == null) {
-                next(exchange, context);
-                return;
-            }
-
-            // ***** get data
-            for (BsonDocument obj : agrOutput) {
-                data.add(obj);
-            }
-
-            size = data.size();
-        } else {
-=======
         if (null == query.getType()) {
->>>>>>> d68d0802
             ResponseHelper.endExchangeWithMessage(
                     exchange,
                     context,
@@ -211,7 +117,8 @@
                                         mapReduce.getResolvedMap(context.getAggreationVars()),
                                         mapReduce.getResolvedReduce(context.getAggreationVars()))
                                 .filter(
-                                        mapReduce.getResolvedQuery(context.getAggreationVars()));
+                                        mapReduce.getResolvedQuery(context.getAggreationVars()))
+                                .maxTime(Bootstrapper.getConfiguration().getAggregationTimeLimit(), TimeUnit.MILLISECONDS);;
                     } catch (MongoCommandException | InvalidMetadataException ex) {
                         ResponseHelper.endExchangeWithMessage(
                                 exchange,
@@ -250,7 +157,8 @@
                                 .aggregate(
                                         pipeline
                                                 .getResolvedStagesAsList(
-                                                        context.getAggreationVars()));
+                                                        context.getAggreationVars()))
+                                .maxTime(Bootstrapper.getConfiguration().getAggregationTimeLimit(), TimeUnit.MILLISECONDS);
                     } catch (MongoCommandException | InvalidMetadataException ex) {
                         ResponseHelper.endExchangeWithMessage(
                                 exchange,
