/*
 * RESTHeart - the data REST API server
 * Copyright (C) 2014 - 2015 SoftInstigate Srl
 * 
 * This program is free software: you can redistribute it and/or modify
 * it under the terms of the GNU Affero General Public License as
 * published by the Free Software Foundation, either version 3 of the
 * License, or (at your option) any later version.
 * 
 * This program is distributed in the hope that it will be useful,
 * but WITHOUT ANY WARRANTY; without even the implied warranty of
 * MERCHANTABILITY or FITNESS FOR A PARTICULAR PURPOSE.  See the
 * GNU Affero General Public License for more details.
 * 
 * You should have received a copy of the GNU Affero General Public License
 * along with this program.  If not, see <http://www.gnu.org/licenses/>.
 */
package org.restheart.handlers.document;

import org.restheart.hal.Link;
import org.restheart.hal.Representation;
import com.mongodb.DBObject;
import org.restheart.Configuration;
import static org.restheart.hal.Representation.HAL_JSON_MEDIA_TYPE;
import org.restheart.hal.metadata.InvalidMetadataException;
import org.restheart.hal.metadata.Relationship;
import org.restheart.handlers.IllegalQueryParamenterException;
import org.restheart.handlers.RequestContext;
import org.restheart.utils.URLUtils;
import io.undertow.server.HttpServerExchange;
import io.undertow.util.Headers;
import java.net.URISyntaxException;
import java.util.List;
import java.util.TreeMap;
import org.bson.types.ObjectId;
import org.restheart.utils.URLUtils.DOC_ID_TYPE;
import org.slf4j.LoggerFactory;
import org.slf4j.Logger;

/**
 *
 * @author Andrea Di Cesare <andrea@softinstigate.com>
 */
public class DocumentRepresentationFactory {

    private static final Logger LOGGER = LoggerFactory.getLogger(DocumentRepresentationFactory.class);

    /**
     *
     * @param href
     * @param exchange
     * @param context
     * @param data
     * @return
     * @throws IllegalQueryParamenterException
     */
    public static Representation getDocument(String href, HttpServerExchange exchange, RequestContext context, DBObject data)
            throws IllegalQueryParamenterException {
        Representation rep;
        
        Object id = data.get("_id");
        
        if (id instanceof String || id instanceof ObjectId) {
            rep = new Representation(href);
        } else if (id instanceof Integer) {
            rep = new Representation(href + "?doc_id_type=" + DOC_ID_TYPE.INT);
        } else if (id instanceof Long) {
            rep = new Representation(href + "?doc_id_type=" + DOC_ID_TYPE.LONG);
        } else if (id instanceof Float) {
            rep = new Representation(href + "?doc_id_type=" + DOC_ID_TYPE.FLOAT);
        } else if (id instanceof Double) {
            rep = new Representation(href + "?doc_id_type=" + DOC_ID_TYPE.DOUBLE);
        } else {
            rep = new Representation("#");
            rep.addWarning("this resource does not have an URI since the _id is of type " + id.getClass().getSimpleName());
        }
        

        rep.addProperty("_type", context.getType().name());

        // document properties
        data.keySet().stream().forEach((key) -> rep.addProperty(key, data.get(key)));

        // document links
        TreeMap<String, String> links;

        links = getRelationshipsLinks(rep, context, data);

        if (links != null) {
            links.keySet().stream().forEach((k) -> {
                rep.addLink(new Link(k, links.get(k)));
            });
        }

        // link templates and curies
        String requestPath = URLUtils.removeTrailingSlashes(exchange.getRequestPath());
        if (context.isParentAccessible()) {
            // this can happen due to mongo-mounts mapped URL
            rep.addLink(new Link("rh:coll", URLUtils.getParentPath(requestPath)));
        }
        rep.addLink(new Link("rh", "curies", Configuration.RESTHEART_ONLINE_DOC_URL + "/#api-doc-{rel}", false), true);

        return rep;
    }

    /**
     *
     * @param href
     * @param exchange
     * @param context
     * @param data
     * @throws IllegalQueryParamenterException
     * @throws URISyntaxException
     */
    public static void sendDocument(String href, HttpServerExchange exchange, RequestContext context, DBObject data)
            throws IllegalQueryParamenterException, URISyntaxException {
        Representation rep = getDocument(href, exchange, context, data);
        
        if (context.getWarnings() != null)
            context.getWarnings().forEach(w -> rep.addWarning(w));

        exchange.getResponseHeaders().put(Headers.CONTENT_TYPE, HAL_JSON_MEDIA_TYPE);
        exchange.getResponseSender().send(rep.toString());
    }

    private static TreeMap<String, String> getRelationshipsLinks(Representation rep, RequestContext context, DBObject data) {
        TreeMap<String, String> links = new TreeMap<>();

        List<Relationship> rels = null;

        try {
            rels = Relationship.getFromJson((DBObject) context.getCollectionProps());
        } catch (InvalidMetadataException ex) {
<<<<<<< HEAD
            rep.addWarning("collection " + context.getDBName() + "/" + context.getCollectionName() + " has invalid relationships definition");
=======
            context.addWarning("collection " + context.getDBName() 
                    + "/" + context.getCollectionName()
                    + " has invalid relationships definition");
>>>>>>> 01d403a5
        }

        if (rels == null) {
            return links;
        }

        for (Relationship rel : rels) {
            try {
                String link = rel.getRelationshipLink(context, context.getDBName(), context.getCollectionName(), data);

                if (link != null) {
                    links.put(rel.getRel(), link);
                }
            } catch (IllegalArgumentException ex) {
                rep.addWarning(ex.getMessage());
                LOGGER.debug(ex.getMessage(), ex);
            }
        }

        return links;
    }
}<|MERGE_RESOLUTION|>--- conflicted
+++ resolved
@@ -131,13 +131,9 @@
         try {
             rels = Relationship.getFromJson((DBObject) context.getCollectionProps());
         } catch (InvalidMetadataException ex) {
-<<<<<<< HEAD
-            rep.addWarning("collection " + context.getDBName() + "/" + context.getCollectionName() + " has invalid relationships definition");
-=======
-            context.addWarning("collection " + context.getDBName() 
+            rep.addWarning("collection " + context.getDBName() 
                     + "/" + context.getCollectionName()
                     + " has invalid relationships definition");
->>>>>>> 01d403a5
         }
 
         if (rels == null) {
