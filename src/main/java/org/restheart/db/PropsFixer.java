/*
 * RESTHeart - the data REST API server
 * Copyright (C) 2014 - 2015 SoftInstigate Srl
 * 
 * This program is free software: you can redistribute it and/or modify
 * it under the terms of the GNU Affero General Public License as
 * published by the Free Software Foundation, either version 3 of the
 * License, or (at your option) any later version.
 * 
 * This program is distributed in the hope that it will be useful,
 * but WITHOUT ANY WARRANTY; without even the implied warranty of
 * MERCHANTABILITY or FITNESS FOR A PARTICULAR PURPOSE.  See the
 * GNU Affero General Public License for more details.
 * 
 * You should have received a copy of the GNU Affero General Public License
 * along with this program.  If not, see <http://www.gnu.org/licenses/>.
 */
package org.restheart.db;

import com.mongodb.BasicDBObject;
import com.mongodb.CommandFailureException;
import com.mongodb.DB;
import com.mongodb.DBCollection;
import com.mongodb.DBObject;
import com.mongodb.MongoException;
import org.restheart.handlers.RequestContext;
import java.time.Instant;
import org.bson.types.ObjectId;
import org.slf4j.Logger;
import org.slf4j.LoggerFactory;

/**
 *
 * @author Andrea Di Cesare <andrea@softinstigate.com>
 */
public class PropsFixer {

    private final Database dbsDAO;

    private static final Logger LOGGER = LoggerFactory.getLogger(PropsFixer.class);

    public PropsFixer() {
        dbsDAO = new DbsDAO();
    }

    /**
     *
     * @param dbName
     * @param collName
     * @return
     * @throws MongoException
     */
    public boolean addCollectionProps(String dbName, String collName) throws MongoException {
        
        DBObject dbmd = dbsDAO.getDatabaseProperties(dbName);

        if (dbmd == null) {
            // db must exists with properties
            return false;
        }

        DBObject md = dbsDAO.getCollectionProperties(dbName, collName);

        if (md != null) // properties exists
        {
            return false;
        }

        // check if collection has data
        DB db = dbsDAO.getDB(dbName);

        if (!db.collectionExists(collName)) {
            return false;
        }

        // ok, create the properties
        DBObject properties = new BasicDBObject();

        ObjectId timestamp = new ObjectId();
        Instant now = Instant.ofEpochSecond(timestamp.getTimestamp());

        properties.put("_id", "_properties.".concat(collName));
        properties.put("_created_on", now.toString());
        properties.put("_etag", timestamp);

<<<<<<< HEAD
        DBCollection propsColl = collectionDAO.getCollection(dbName, "_properties");
=======
        DBCollection coll = dbsDAO.getCollection(dbName, collName);
>>>>>>> 01d403a5

        propsColl.insert(properties);

        LOGGER.info("properties added to {}/{}", dbName, collName);
        return true;
    }

    /**
     *
     * @param dbName
     * @return
     */
    public boolean addDbProps(String dbName) {
        if (!dbsDAO.existsDatabaseWithName(dbName)) {
            return false;
        }

        DBObject dbmd = dbsDAO.getDatabaseProperties(dbName);

        if (dbmd != null) // properties exists
        {
            return false;
        }

        // ok, create the properties
        DBObject properties = new BasicDBObject();

        ObjectId timestamp = new ObjectId();
        Instant now = Instant.ofEpochSecond(timestamp.getTimestamp());

        properties.put("_id", "_properties");
        properties.put("_created_on", now.toString());
        properties.put("_etag", timestamp);

        DBCollection coll = dbsDAO.getCollection(dbName, "_properties");

        coll.insert(properties);
        LOGGER.info("properties added to {}", dbName);
        return true;
    }

    /**
     *
     */
    public void fixAllMissingProps() {
        try {
            dbsDAO.getDatabaseNames().stream().filter(dbName -> !RequestContext.isReservedResourceDb(dbName)).map(dbName -> {
                try {
                    addDbProps(dbName);
                } catch (Throwable t) {
                    LOGGER.error("error fixing _properties of db {}", dbName, t);
                }
                return dbName;
            }).forEach(dbName -> {
                DB db = dbsDAO.getDB(dbName);

                dbsDAO.getCollectionNames(db).stream().filter(collectionName -> !RequestContext.isReservedResourceCollection(collectionName)).forEach(collectionName -> {
                    try {
                        addCollectionProps(dbName, collectionName);
                    } catch (Throwable t) {
                        LOGGER.error("error checking the collection {}/{} for valid _properties. note that a request to it will result on NOT_FOUND", dbName, collectionName, t);
                    }
                }
                );
            });
        } catch (CommandFailureException cfe) {
            Object errmsg = cfe.getCommandResult().get("errmsg");

            if (errmsg != null && errmsg instanceof String && ("unauthorized".equals(errmsg) || ((String) errmsg).contains("not authorized"))) {
                LOGGER.error("error looking for dbs and collections with missing _properties due to insuffient mongo user privileges. note that requests to dbs and collections with no _properties result on NOT_FOUND", cfe);
            } else {
                LOGGER.error("eorro looking for dbs and collections with missing _properties. note that requests to dbs and collections with no _properties result on NOT_FOUND", cfe);
            }
        } catch (MongoException mex) {
            LOGGER.error("eorro looking for dbs and collections with missing _properties. note that requests to dbs and collections with no _properties result on NOT_FOUND", mex);
        }
    }
}<|MERGE_RESOLUTION|>--- conflicted
+++ resolved
@@ -83,11 +83,7 @@
         properties.put("_created_on", now.toString());
         properties.put("_etag", timestamp);
 
-<<<<<<< HEAD
         DBCollection propsColl = collectionDAO.getCollection(dbName, "_properties");
-=======
-        DBCollection coll = dbsDAO.getCollection(dbName, collName);
->>>>>>> 01d403a5
 
         propsColl.insert(properties);
 
