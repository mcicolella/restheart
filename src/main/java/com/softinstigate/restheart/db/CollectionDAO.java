--- conflicted
+++ resolved
@@ -40,12 +40,7 @@
  * @author Andrea Di Cesare
  */
 public class CollectionDAO {
-<<<<<<< HEAD
-
-    private static final MongoClient client = MongoDBClientSingleton.getInstance().getClient();
-=======
     private static final MongoClient CLIENT = MongoDBClientSingleton.getInstance().getClient();
->>>>>>> 17324966
 
     private static final Logger LOGGER = LoggerFactory.getLogger(CollectionDAO.class);
 
