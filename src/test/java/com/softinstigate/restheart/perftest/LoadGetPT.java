--- conflicted
+++ resolved
@@ -28,14 +28,12 @@
  */
 import com.mongodb.DBCollection;
 import com.mongodb.DBObject;
+import com.softinstigate.restheart.ConfigurationException;
 import com.softinstigate.restheart.db.CollectionDAO;
 import com.softinstigate.restheart.db.DBCursorPool;
 import com.softinstigate.restheart.db.MongoDBClientSingleton;
-<<<<<<< HEAD
 import com.softinstigate.restheart.utils.FileUtils;
-=======
 import com.softinstigate.restheart.utils.HttpStatus;
->>>>>>> 17324966
 import java.io.BufferedReader;
 import java.io.File;
 import java.io.IOException;
@@ -50,9 +48,7 @@
 import java.nio.charset.StandardCharsets;
 import java.nio.file.Path;
 import java.util.ArrayList;
-import java.util.HashMap;
 import java.util.concurrent.ConcurrentHashMap;
-import junit.framework.Assert;
 import org.apache.http.HttpEntity;
 import org.apache.http.HttpHost;
 import org.apache.http.HttpResponse;
@@ -60,32 +56,27 @@
 import org.apache.http.client.fluent.Executor;
 import org.apache.http.client.fluent.Request;
 import org.apache.http.client.fluent.Response;
+import static org.junit.Assert.assertEquals;
+import static org.junit.Assert.assertNotNull;
 
 /**
  *
  * @author Andrea Di Cesare
  */
 public class LoadGetPT {
-<<<<<<< HEAD
-
-    private URL url;
-=======
+
     private String url;
->>>>>>> 17324966
 
     private String id;
     private String pwd;
     private boolean printData = false;
     private String db;
     private String coll;
-    
-<<<<<<< HEAD
+
     private final Path CONF_FILE = new File("./etc/restheart-integrationtest.yml").toPath();
-=======
     private Executor httpExecutor;
-    
+
     private final ConcurrentHashMap<Long, Integer> threadPages = new ConcurrentHashMap<>();
->>>>>>> 17324966
 
     /**
      *
@@ -107,13 +98,14 @@
             }
         });
 
-<<<<<<< HEAD
-        MongoDBClientSingleton.init(FileUtils.getConfiguration(CONF_FILE));
-=======
-        MongoDBClientSingleton.init(new Configuration("./etc/restheart-integrationtest.yml"));
-        
+        try {
+            MongoDBClientSingleton.init(FileUtils.getConfiguration(CONF_FILE, false));
+        } catch (ConfigurationException ex) {
+            System.out.println(ex.getMessage() + ", exiting...");
+            System.exit(-1);
+        }
+
         httpExecutor = Executor.newInstance().authPreemptive(new HttpHost("127.0.0.1", 8080, "http")).auth(new HttpHost("127.0.0.1"), id, pwd);
->>>>>>> 17324966
     }
 
     /**
@@ -153,53 +145,53 @@
             System.out.println(data);
         }
     }
-    
+
     public void getPagesLinearly() throws Exception {
         Integer page = threadPages.get(Thread.currentThread().getId());
 
         if (page == null) {
-             threadPages.put(Thread.currentThread().getId(), 5000);
-             page = 5000;
-        }
-        
+            threadPages.put(Thread.currentThread().getId(), 5000);
+            page = 5000;
+        }
+
         String pagedUrl = url + "?page=" + (page % 10000);
-        
+
         page++;
         threadPages.put(Thread.currentThread().getId(), page);
-        
-        if (printData)
+
+        if (printData) {
             System.out.println(Thread.currentThread().getId() + " -> " + pagedUrl);
-        
+        }
+
         Response resp = httpExecutor.execute(Request.Get(new URI(pagedUrl)));
 
         HttpResponse httpResp = resp.returnResponse();
-        Assert.assertNotNull(httpResp);
+        assertNotNull(httpResp);
         HttpEntity entity = httpResp.getEntity();
-        Assert.assertNotNull(entity);
+        assertNotNull(entity);
         StatusLine statusLine = httpResp.getStatusLine();
-        Assert.assertNotNull(statusLine);
-
-        Assert.assertEquals("check status code", HttpStatus.SC_OK, statusLine.getStatusCode());
-    }
-    
+        assertNotNull(statusLine);
+
+        assertEquals("check status code", HttpStatus.SC_OK, statusLine.getStatusCode());
+    }
+
     public void getPagesRandomly() throws Exception {
 
-        long rpage = Math.round(Math.random()*10000);
-        
+        long rpage = Math.round(Math.random() * 10000);
+
         String pagedUrl = url + "?page=" + rpage;
-        
+
         //System.out.println(pagedUrl);
-        
         Response resp = httpExecutor.execute(Request.Get(new URI(pagedUrl)));
 
         HttpResponse httpResp = resp.returnResponse();
-        Assert.assertNotNull(httpResp);
+        assertNotNull(httpResp);
         HttpEntity entity = httpResp.getEntity();
-        Assert.assertNotNull(entity);
+        assertNotNull(entity);
         StatusLine statusLine = httpResp.getStatusLine();
-        Assert.assertNotNull(statusLine);
-
-        Assert.assertEquals("check status code", HttpStatus.SC_OK, statusLine.getStatusCode());
+        assertNotNull(statusLine);
+
+        assertEquals("check status code", HttpStatus.SC_OK, statusLine.getStatusCode());
     }
 
     /**
